--- conflicted
+++ resolved
@@ -317,13 +317,8 @@
 			fullpath = entry.Name
 		}
 
-<<<<<<< HEAD
 		if !r.allows(entry.Type(), fullpath) {
-			entries = append(entries, entry)
-=======
-		if !r.allows(entry.Type(), path) {
 			entries = append(entries, copyEntry(entry))
->>>>>>> 837a0dd0
 			continue
 		}
 
