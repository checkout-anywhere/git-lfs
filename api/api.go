--- conflicted
+++ resolved
@@ -55,15 +55,13 @@
 		return nil, "", nil
 	}
 
-<<<<<<< HEAD
-	cfg := config.Config
-=======
+	cfg := config.Config
+
 	// Compatibility; omit transfers list when only basic
 	// older schemas included `additionalproperties=false`
 	if len(transferAdapters) == 1 && transferAdapters[0] == "basic" {
 		transferAdapters = nil
 	}
->>>>>>> 1999143d
 
 	o := &batchRequest{Operation: operation, Objects: objects, TransferAdapterNames: transferAdapters}
 	by, err := json.Marshal(o)
