--- conflicted
+++ resolved
@@ -501,28 +501,6 @@
 # be run on a macOS machine with a suitable version of XCode.
 #
 # You may sign with a different certificate by specifying DARWIN_CERT_ID.
-<<<<<<< HEAD
-# .PHONY : release-darwin
-# release-darwin: bin/releases/git-lfs-darwin-amd64-$(VERSION).zip bin/releases/git-lfs-darwin-arm64-$(VERSION).zip
-# 	for i in $^; do \
-# 		temp=$$(mktemp -d) && \
-# 		root=$$(pwd -P) && \
-# 		( \
-# 			$(BSDTAR) -C "$$temp" -xf "$$i" && \
-# 			$(CODESIGN) --keychain $(DARWIN_KEYCHAIN_ID) -s "$(DARWIN_CERT_ID)" --force --timestamp -vvvv --options runtime "$$temp/$(PREFIX)/git-lfs" && \
-# 			$(CODESIGN) -dvvv "$$temp/$(PREFIX)/git-lfs" && \
-# 			(cd "$$temp" && $(BSDTAR) --format zip -cf "$$root/$$i" "$(PREFIX)") && \
-# 			$(CODESIGN) --keychain $(DARWIN_KEYCHAIN_ID) -s "$(DARWIN_CERT_ID)" --force --timestamp -vvvv --options runtime "$$i" && \
-# 			$(CODESIGN) -dvvv "$$i" && \
-# 			jq -e ".notarize.path = \"$$i\" | .apple_id.username = \"$(DARWIN_DEV_USER)\"" script/macos/manifest.json > "$$temp/manifest.json"; \
-# 			for j in 1 2 3; \
-# 			do \
-# 				$(GON) "$$temp/manifest.json" && break; \
-# 			done; \
-# 		); \
-# 		status="$$?"; [ -n "$$temp" ] && $(RM) -r "$$temp"; [ "$$status" -eq 0 ] || exit "$$status"; \
-# 	done
-=======
 .PHONY : release-darwin
 release-darwin: bin/releases/git-lfs-darwin-amd64-$(VERSION).zip bin/releases/git-lfs-darwin-arm64-$(VERSION).zip
 	for i in $^; do \
@@ -543,7 +521,6 @@
 		); \
 		status="$$?"; [ -n "$$temp" ] && $(RM) -r "$$temp"; [ "$$status" -eq 0 ] || exit "$$status"; \
 	done
->>>>>>> ac5af606
 
 .PHONY : release-write-certificate
 release-write-certificate:
