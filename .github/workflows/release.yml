--- conflicted
+++ resolved
@@ -6,145 +6,8 @@
   GOTOOLCHAIN: local
 
 jobs:
-<<<<<<< HEAD
   build-linux:
     name: Main Release Assets Linux
-=======
-  build-windows:
-    name: Build Windows Assets
-    runs-on: windows-latest
-    strategy:
-      matrix:
-        go: ['1.22.x']
-    steps:
-    - uses: actions/checkout@v4
-      with:
-        fetch-depth: 0
-    - run: git fetch origin "+${GITHUB_REF}:${GITHUB_REF}"
-      shell: bash
-      # We update the current tag as the checkout step turns annotated tags
-      # into lightweight ones by accident, breaking "git describe".
-      # See https://github.com/actions/checkout/issues/882 for details.
-    - uses: ruby/setup-ruby@v1
-    - run: gem install asciidoctor
-    - run: Rename-Item -Path C:\msys64 -NewName msys64-tmp -Force
-      # We move the MSYS2 installed for Ruby aside to prevent use of its Git,
-      # which does not honour the PATH we set to our built git-lfs binary.
-    - uses: actions/setup-go@v5
-      with:
-        go-version: ${{ matrix.go }}
-    - run: mkdir -p "$HOME/go/bin"
-      shell: bash
-    - run: set GOPATH=%HOME%\go
-    - run: choco install -y InnoSetup
-    - run: choco install -y strawberryperl
-    - run: choco install -y zip
-    - run: choco install -y jq
-    - run: GOPATH="$HOME/go" PATH="$HOME/go/bin:$PATH" go install github.com/josephspurrier/goversioninfo/cmd/goversioninfo@latest
-      shell: bash
-    - uses: git-for-windows/setup-git-for-windows-sdk@v1
-      with:
-        flavor: minimal
-      # We install the SDK so as to have access to the msgfmt.exe binary
-      # from the GNU gettext package.
-    - run: mkdir -p bin/releases
-      shell: bash
-      # We clear the TMPDIR set for Ruby so mktemp and Go use the same
-      # volume for temporary files.
-    - run: PATH="$HOME/go/bin:$PATH" GOARCH=amd64 go generate && env -u TMPDIR make bin/releases/git-lfs-windows-amd64-$(git describe).zip
-      shell: bash
-      env:
-        FORCE_LOCALIZE: true
-    - run: PATH="$HOME/go/bin:$PATH" GOARCH=386 go generate && env -u TMPDIR make bin/releases/git-lfs-windows-386-$(git describe).zip
-      shell: bash
-      env:
-        FORCE_LOCALIZE: true
-    - run: PATH="$HOME/go/bin:$PATH" GOARCH=arm64 go generate && env -u TMPDIR make bin/releases/git-lfs-windows-arm64-$(git describe).zip
-      shell: bash
-      env:
-        FORCE_LOCALIZE: true
-    - run: env -u TMPDIR make release-windows-stage-1
-      shell: bash
-      env:
-        FORCE_LOCALIZE: true
-    - uses: azure/azure-code-signing-action@v0.3.0
-      with:
-        azure-tenant-id: ${{ secrets.SPN_GIT_LFS_SIGNING_TENANT_ID }}
-        azure-client-id: ${{ secrets.SPN_GIT_LFS_SIGNING_CLIENT_ID }}
-        azure-client-secret: ${{ secrets.SPN_GIT_LFS_SIGNING }}
-        endpoint: https://wus.codesigning.azure.net/
-        code-signing-account-name: GitHubInc
-        certificate-profile-name: GitHubInc
-        files-folder: ${{ github.workspace }}/tmp/stage1
-        files-folder-filter: exe
-        file-digest: SHA256
-        timestamp-rfc3161: http://timestamp.acs.microsoft.com
-        timestamp-digest: SHA256
-    - run: env -u TMPDIR make release-windows-stage-2
-      shell: bash
-    - uses: azure/azure-code-signing-action@v0.3.0
-      with:
-        azure-tenant-id: ${{ secrets.SPN_GIT_LFS_SIGNING_TENANT_ID }}
-        azure-client-id: ${{ secrets.SPN_GIT_LFS_SIGNING_CLIENT_ID }}
-        azure-client-secret: ${{ secrets.SPN_GIT_LFS_SIGNING }}
-        endpoint: https://wus.codesigning.azure.net/
-        code-signing-account-name: GitHubInc
-        certificate-profile-name: GitHubInc
-        files-folder: ${{ github.workspace }}/tmp/stage2
-        files-folder-filter: exe
-        file-digest: SHA256
-        timestamp-rfc3161: http://timestamp.acs.microsoft.com
-        timestamp-digest: SHA256
-    - run: env -u TMPDIR make release-windows-stage-3
-      shell: bash
-    - run: env -u TMPDIR make release-windows-rebuild
-      shell: bash
-    - uses: actions/upload-artifact@v4
-      with:
-        name: windows-assets
-        path: bin/releases
-  build-macos:
-    name: Build macOS Assets
-    runs-on: macos-latest
-    strategy:
-      matrix:
-        go: ['1.22.x']
-    steps:
-    - uses: actions/checkout@v4
-      with:
-        fetch-depth: 0
-    - run: git fetch origin "+${GITHUB_REF}:${GITHUB_REF}"
-    - uses: ruby/setup-ruby@v1
-    - run: gem install asciidoctor
-    - uses: actions/setup-go@v5
-      with:
-        go-version: ${{ matrix.go }}
-    - run: brew install gettext
-    - run: make release
-      env:
-          FORCE_LOCALIZE: true
-    - run: CERT_FILE="$HOME/cert.p12" make release-write-certificate
-      env:
-        CERT_CONTENTS: ${{secrets.MACOS_CERT_BASE64}}
-    - run: CERT_FILE="$HOME/cert.p12" make release-import-certificate
-      env:
-        CERT_PASS: ${{secrets.MACOS_CERT_PASS}}
-    - run: make release-darwin
-      env:
-        DARWIN_DEV_USER: ${{secrets.MACOS_DEV_USER}}
-        DARWIN_DEV_PASS: ${{secrets.MACOS_DEV_PASS}}
-        DARWIN_DEV_TEAM: ${{secrets.MACOS_DEV_TEAM}}
-        DARWIN_CERT_ID: ${{secrets.MACOS_CERT_ID}}
-    - uses: actions/upload-artifact@v4
-      with:
-        name: macos-assets
-        path: bin/releases
-  build-main:
-    name: Main Release Assets
-    needs:
-      - build-windows
-      - build-macos
->>>>>>> 59194adc
     runs-on: ubuntu-latest
     strategy:
       matrix:
@@ -162,17 +25,6 @@
     - run: sudo apt-get update && sudo apt-get -y install gettext libarchive-tools
       env:
           DEBIAN_FRONTEND: noninteractive
-<<<<<<< HEAD
-=======
-    - uses: actions/download-artifact@v4
-      with:
-        name: windows-assets
-        path: windows-assets
-    - uses: actions/download-artifact@v4
-      with:
-        name: macos-assets
-        path: macos-assets
->>>>>>> 59194adc
     - run: CGO_ENABLED=0 make release
     # - run: script/upload --skip-verify $(git describe)
     #   env:
