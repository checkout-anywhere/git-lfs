package lfs

import (
	"fmt"
	"io"
	"os"
	"path/filepath"

	"github.com/cheggaaa/pb"
	"github.com/github/git-lfs/tools"
	"github.com/github/git-lfs/transfer"

	"github.com/github/git-lfs/api"
	"github.com/github/git-lfs/config"
	"github.com/github/git-lfs/errutil"
	"github.com/github/git-lfs/progress"
	"github.com/rubyist/tracerx"
)

func PointerSmudgeToFile(filename string, ptr *Pointer, download bool, manifest *transfer.Manifest, cb progress.CopyCallback) error {
	os.MkdirAll(filepath.Dir(filename), 0755)
	file, err := os.Create(filename)
	if err != nil {
		return fmt.Errorf("Could not create working directory file: %v", err)
	}
	defer file.Close()
	if err := PointerSmudge(file, ptr, filename, download, manifest, cb); err != nil {
		if errutil.IsDownloadDeclinedError(err) {
			// write placeholder data instead
			file.Seek(0, os.SEEK_SET)
			ptr.Encode(file)
			return err
		} else {
			return fmt.Errorf("Could not write working directory file: %v", err)
		}
	}
	return nil
}

func PointerSmudge(writer io.Writer, ptr *Pointer, workingfile string, download bool, manifest *transfer.Manifest, cb progress.CopyCallback) error {
	mediafile, err := LocalMediaPath(ptr.Oid)
	if err != nil {
		return err
	}

	LinkOrCopyFromReference(ptr.Oid, ptr.Size)

	stat, statErr := os.Stat(mediafile)

	if statErr == nil && stat != nil {
		fileSize := stat.Size()
		if fileSize == 0 || fileSize != ptr.Size {
			tracerx.Printf("Removing %s, size %d is invalid", mediafile, fileSize)
			os.RemoveAll(mediafile)
			stat = nil
		}
	}

	if statErr != nil || stat == nil {
		if download {
			err = downloadFile(writer, ptr, workingfile, mediafile, manifest, cb)
		} else {
			return errutil.NewDownloadDeclinedError(nil)
		}
	} else {
		err = readLocalFile(writer, ptr, mediafile, workingfile, cb)
	}

	if err != nil {
		return errutil.NewSmudgeError(err, ptr.Oid, mediafile)
	}

	return nil
}

func downloadFile(writer io.Writer, ptr *Pointer, workingfile, mediafile string, manifest *transfer.Manifest, cb progress.CopyCallback) error {
	fmt.Fprintf(os.Stderr, "Downloading %s (%s)\n", workingfile, pb.FormatBytes(ptr.Size))

<<<<<<< HEAD
	xfers := transfer.GetDownloadAdapterNames()
	obj, adapterName, err := api.BatchOrLegacySingle(config.Config, &api.ObjectResource{Oid: ptr.Oid, Size: ptr.Size}, "download", xfers)
=======
	xfers := manifest.GetDownloadAdapterNames()
	obj, adapterName, err := api.BatchOrLegacySingle(&api.ObjectResource{Oid: ptr.Oid, Size: ptr.Size}, "download", xfers)
>>>>>>> e508fb68
	if err != nil {
		return errutil.Errorf(err, "Error downloading %s: %s", filepath.Base(mediafile), err)
	}

	if ptr.Size == 0 {
		ptr.Size = obj.Size
	}

	adapter := manifest.NewDownloadAdapter(adapterName)
	var tcb transfer.TransferProgressCallback
	if cb != nil {
		tcb = func(name string, totalSize, readSoFar int64, readSinceLast int) error {
			return cb(totalSize, readSoFar, readSinceLast)
		}
	}
	// Single download
	adapterResultChan := make(chan transfer.TransferResult, 1)
	err = adapter.Begin(1, tcb, adapterResultChan)
	if err != nil {
		return err
	}
	adapter.Add(transfer.NewTransfer(filepath.Base(workingfile), obj, mediafile))
	adapter.End()
	res := <-adapterResultChan

	if res.Error != nil {
		return errutil.Errorf(err, "Error buffering media file: %s", res.Error)
	}

	return readLocalFile(writer, ptr, mediafile, workingfile, nil)
}

func readLocalFile(writer io.Writer, ptr *Pointer, mediafile string, workingfile string, cb progress.CopyCallback) error {
	reader, err := os.Open(mediafile)
	if err != nil {
		return errutil.Errorf(err, "Error opening media file.")
	}
	defer reader.Close()

	if ptr.Size == 0 {
		if stat, _ := os.Stat(mediafile); stat != nil {
			ptr.Size = stat.Size()
		}
	}

	if len(ptr.Extensions) > 0 {
		registeredExts := config.Config.Extensions()
		extensions := make(map[string]config.Extension)
		for _, ptrExt := range ptr.Extensions {
			ext, ok := registeredExts[ptrExt.Name]
			if !ok {
				err := fmt.Errorf("Extension '%s' is not configured.", ptrExt.Name)
				return errutil.Error(err)
			}
			ext.Priority = ptrExt.Priority
			extensions[ext.Name] = ext
		}
		exts, err := config.SortExtensions(extensions)
		if err != nil {
			return errutil.Error(err)
		}

		// pipe extensions in reverse order
		var extsR []config.Extension
		for i := range exts {
			ext := exts[len(exts)-1-i]
			extsR = append(extsR, ext)
		}

		request := &pipeRequest{"smudge", reader, workingfile, extsR}

		response, err := pipeExtensions(request)
		if err != nil {
			return errutil.Error(err)
		}

		actualExts := make(map[string]*pipeExtResult)
		for _, result := range response.results {
			actualExts[result.name] = result
		}

		// verify name, order, and oids
		oid := response.results[0].oidIn
		if ptr.Oid != oid {
			err = fmt.Errorf("Actual oid %s during smudge does not match expected %s", oid, ptr.Oid)
			return errutil.Error(err)
		}

		for _, expected := range ptr.Extensions {
			actual := actualExts[expected.Name]
			if actual.name != expected.Name {
				err = fmt.Errorf("Actual extension name '%s' does not match expected '%s'", actual.name, expected.Name)
				return errutil.Error(err)
			}
			if actual.oidOut != expected.Oid {
				err = fmt.Errorf("Actual oid %s for extension '%s' does not match expected %s", actual.oidOut, expected.Name, expected.Oid)
				return errutil.Error(err)
			}
		}

		// setup reader
		reader, err = os.Open(response.file.Name())
		if err != nil {
			return errutil.Errorf(err, "Error opening smudged file: %s", err)
		}
		defer reader.Close()
	}

	_, err = tools.CopyWithCallback(writer, reader, ptr.Size, cb)
	if err != nil {
		return errutil.Errorf(err, "Error reading from media file: %s", err)
	}

	return nil
}<|MERGE_RESOLUTION|>--- conflicted
+++ resolved
@@ -76,13 +76,8 @@
 func downloadFile(writer io.Writer, ptr *Pointer, workingfile, mediafile string, manifest *transfer.Manifest, cb progress.CopyCallback) error {
 	fmt.Fprintf(os.Stderr, "Downloading %s (%s)\n", workingfile, pb.FormatBytes(ptr.Size))
 
-<<<<<<< HEAD
-	xfers := transfer.GetDownloadAdapterNames()
+	xfers := manifest.GetDownloadAdapterNames()
 	obj, adapterName, err := api.BatchOrLegacySingle(config.Config, &api.ObjectResource{Oid: ptr.Oid, Size: ptr.Size}, "download", xfers)
-=======
-	xfers := manifest.GetDownloadAdapterNames()
-	obj, adapterName, err := api.BatchOrLegacySingle(&api.ObjectResource{Oid: ptr.Oid, Size: ptr.Size}, "download", xfers)
->>>>>>> e508fb68
 	if err != nil {
 		return errutil.Errorf(err, "Error downloading %s: %s", filepath.Base(mediafile), err)
 	}
