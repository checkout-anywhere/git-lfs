package lfs

import (
	"bufio"
	"bytes"
	"errors"
	"fmt"
	"io"
	"os/exec"
	"regexp"
	"strconv"
	"strings"
	"sync"
	"time"

	"github.com/github/git-lfs/git"
	"github.com/github/git-lfs/vendor/_nuts/github.com/rubyist/tracerx"
)

const (
	// blobSizeCutoff is used to determine which files to scan for Git LFS
	// pointers.  Any file with a size below this cutoff will be scanned.
	blobSizeCutoff = 1024

	// stdoutBufSize is the size of the buffers given to a sub-process stdout
	stdoutBufSize = 16384

	// chanBufSize is the size of the channels used to pass data from one
	// sub-process to another.
	chanBufSize = 100
)

var (
	// Arguments to append to a git log call which will limit the output to
	// lfs changes and format the output suitable for parseLogOutput.. method(s)
	logLfsSearchArgs = []string{
		"-G", "oid sha256:", // only diffs which include an lfs file SHA change
		"-p",   // include diff so we can read the SHA
		"-U12", // Make sure diff context is always big enough to support 10 extension lines to get whole pointer
		`--format=lfs-commit-sha: %H %P`, // just a predictable commit header we can detect
	}
)

// WrappedPointer wraps a pointer.Pointer and provides the git sha1
// and the file name associated with the object, taken from the
// rev-list output.
type WrappedPointer struct {
	Sha1    string
	Name    string
	SrcName string
	Size    int64
	Status  string
	*Pointer
}

// indexFile is used when scanning the index. It stores the name of
// the file, the status of the file in the index, and, in the case of
// a moved or copied file, the original name of the file.
type indexFile struct {
	Name    string
	SrcName string
	Status  string
}

var z40 = regexp.MustCompile(`\^?0{40}`)

type ScanningMode int

const (
	ScanRefsMode         = ScanningMode(iota) // 0 - or default scan mode
	ScanAllMode          = ScanningMode(iota)
	ScanLeftToRemoteMode = ScanningMode(iota)
)

type ScanRefsOptions struct {
	ScanMode         ScanningMode
	RemoteName       string
	SkipDeletedBlobs bool
	nameMap          map[string]string
	mutex            *sync.Mutex
}

func (o *ScanRefsOptions) GetName(sha string) (string, bool) {
	o.mutex.Lock()
	name, ok := o.nameMap[sha]
	o.mutex.Unlock()
	return name, ok
}

func (o *ScanRefsOptions) SetName(sha, name string) {
	o.mutex.Lock()
	o.nameMap[sha] = name
	o.mutex.Unlock()
}

func NewScanRefsOptions() *ScanRefsOptions {
	return &ScanRefsOptions{
		nameMap: make(map[string]string, 0),
		mutex:   &sync.Mutex{},
	}
}

// ScanRefs takes a ref and returns a slice of WrappedPointer objects
// for all Git LFS pointers it finds for that ref.
// Reports unique oids once only, not multiple times if >1 file uses the same content
func ScanRefs(refLeft, refRight string, opt *ScanRefsOptions) ([]*WrappedPointer, error) {
	c, err := ScanRefsToChan(refLeft, refRight, opt)
	if err != nil {
		return nil, err
	}
	pointers := make([]*WrappedPointer, 0)
	for p := range c {
		pointers = append(pointers, p)
	}

	return pointers, nil

}

// ScanRefsToChan takes a ref and returns a channel of WrappedPointer objects
// for all Git LFS pointers it finds for that ref.
// Reports unique oids once only, not multiple times if >1 file uses the same content
func ScanRefsToChan(refLeft, refRight string, opt *ScanRefsOptions) (<-chan *WrappedPointer, error) {
	if opt == nil {
		opt = NewScanRefsOptions()
	}
	if refLeft == "" {
		opt.ScanMode = ScanAllMode
	}

	start := time.Now()
	defer func() {
		tracerx.PerformanceSince("scan", start)
	}()

	revs, err := revListShas(refLeft, refRight, opt)
	if err != nil {
		return nil, err
	}

	smallShas, err := catFileBatchCheck(revs)
	if err != nil {
		return nil, err
	}

	pointerc, err := catFileBatch(smallShas)
	if err != nil {
		return nil, err
	}

	retchan := make(chan *WrappedPointer, chanBufSize)
	go func() {
		for p := range pointerc {
			if name, ok := opt.GetName(p.Sha1); ok {
				p.Name = name
			}
			retchan <- p
		}
		close(retchan)
	}()

	return retchan, nil
}

type indexFileMap struct {
	nameMap map[string]*indexFile
	mutex   *sync.Mutex
}

func (m *indexFileMap) Get(sha string) (*indexFile, bool) {
	m.mutex.Lock()
	index, ok := m.nameMap[sha]
	m.mutex.Unlock()
	return index, ok
}

func (m *indexFileMap) Set(sha string, index *indexFile) {
	m.mutex.Lock()
	m.nameMap[sha] = index
	m.mutex.Unlock()
}

// ScanIndex returns a slice of WrappedPointer objects for all
// Git LFS pointers it finds in the index.
// Reports unique oids once only, not multiple times if >1 file uses the same content
func ScanIndex() ([]*WrappedPointer, error) {
	indexMap := &indexFileMap{
		nameMap: make(map[string]*indexFile, 0),
		mutex:   &sync.Mutex{},
	}

	start := time.Now()
	defer func() {
		tracerx.PerformanceSince("scan-staging", start)
	}()

	revs, err := revListIndex(false, indexMap)
	if err != nil {
		return nil, err
	}

	cachedRevs, err := revListIndex(true, indexMap)
	if err != nil {
		return nil, err
	}

	allRevs := make(chan string)
	go func() {
		seenRevs := make(map[string]bool, 0)

		for rev := range revs {
			seenRevs[rev] = true
			allRevs <- rev
		}

		for rev := range cachedRevs {
			if _, ok := seenRevs[rev]; !ok {
				allRevs <- rev
			}
		}
		close(allRevs)
	}()

	smallShas, err := catFileBatchCheck(allRevs)
	if err != nil {
		return nil, err
	}

	pointerc, err := catFileBatch(smallShas)
	if err != nil {
		return nil, err
	}

	pointers := make([]*WrappedPointer, 0)
	for p := range pointerc {
		if e, ok := indexMap.Get(p.Sha1); ok {
			p.Name = e.Name
			p.Status = e.Status
			p.SrcName = e.SrcName
		}
		pointers = append(pointers, p)
	}

	return pointers, nil

}

// revListShas uses git rev-list to return the list of object sha1s
// for the given ref. If all is true, ref is ignored. It returns a
// channel from which sha1 strings can be read.
func revListShas(refLeft, refRight string, opt *ScanRefsOptions) (chan string, error) {
	refArgs := []string{"rev-list", "--objects"}
	switch opt.ScanMode {
	case ScanRefsMode:
		if opt.SkipDeletedBlobs {
			refArgs = append(refArgs, "--no-walk")
		} else {
			refArgs = append(refArgs, "--do-walk")
		}

		refArgs = append(refArgs, refLeft)
		if refRight != "" && !z40.MatchString(refRight) {
			refArgs = append(refArgs, refRight)
		}
	case ScanAllMode:
		refArgs = append(refArgs, "--all")
	case ScanLeftToRemoteMode:
		refArgs = append(refArgs, refLeft, "--not", "--remotes="+opt.RemoteName)
	default:
		return nil, errors.New("scanner: unknown scan type: " + strconv.Itoa(int(opt.ScanMode)))
	}

	cmd, err := startCommand("git", refArgs...)
	if err != nil {
		return nil, err
	}

	cmd.Stdin.Close()

	revs := make(chan string, chanBufSize)

	go func() {
		scanner := bufio.NewScanner(cmd.Stdout)
		for scanner.Scan() {
			line := strings.TrimSpace(scanner.Text())
			if len(line) < 40 {
				continue
			}

			sha1 := line[0:40]
			if len(line) > 40 {
				opt.SetName(sha1, line[41:len(line)])
			}
			revs <- sha1
		}

		cmd.Wait()
		close(revs)
	}()

	return revs, nil
}

// revListIndex uses git diff-index to return the list of object sha1s
// for in the indexf. It returns a channel from which sha1 strings can be read.
// The namMap will be filled indexFile pointers mapping sha1s to indexFiles.
func revListIndex(cache bool, indexMap *indexFileMap) (chan string, error) {
	cmdArgs := []string{"diff-index", "-M"}
	if cache {
		cmdArgs = append(cmdArgs, "--cached")
	}
	cmdArgs = append(cmdArgs, "HEAD")

	cmd, err := startCommand("git", cmdArgs...)
	if err != nil {
		return nil, err
	}

	cmd.Stdin.Close()

	revs := make(chan string, chanBufSize)

	go func() {
		scanner := bufio.NewScanner(cmd.Stdout)
		for scanner.Scan() {
			// Format is:
			// :100644 100644 c5b3d83a7542255ec7856487baa5e83d65b1624c 9e82ac1b514be060945392291b5b3108c22f6fe3 M foo.gif
			// :<old mode> <new mode> <old sha1> <new sha1> <status>\t<file name>[\t<file name>]
			line := scanner.Text()
			parts := strings.Split(line, "\t")
			if len(parts) < 2 {
				continue
			}

			description := strings.Split(parts[0], " ")
			files := parts[1:len(parts)]

			if len(description) >= 5 {
				status := description[4][0:1]
				sha1 := description[3]
				if status == "M" {
					sha1 = description[2] // This one is modified but not added
				}
				indexMap.Set(sha1, &indexFile{files[len(files)-1], files[0], status})
				revs <- sha1
			}
		}

		cmd.Wait()
		close(revs)
	}()

	return revs, nil
}

// catFileBatchCheck uses git cat-file --batch-check to get the type
// and size of a git object. Any object that isn't of type blob and
// under the blobSizeCutoff will be ignored. revs is a channel over
// which strings containing git sha1s will be sent. It returns a channel
// from which sha1 strings can be read.
func catFileBatchCheck(revs chan string) (chan string, error) {
	cmd, err := startCommand("git", "cat-file", "--batch-check")
	if err != nil {
		return nil, err
	}

	smallRevs := make(chan string, chanBufSize)

	go func() {
		scanner := bufio.NewScanner(cmd.Stdout)
		for scanner.Scan() {
			line := scanner.Text()
			lineLen := len(line)

			// Format is:
			// <sha1> <type> <size>
			// type is at a fixed spot, if we see that it's "blob", we can avoid
			// splitting the line just to get the size.
			if lineLen < 46 {
				continue
			}

			if line[41:45] != "blob" {
				continue
			}

			size, err := strconv.Atoi(line[46:lineLen])
			if err != nil {
				continue
			}

			if size < blobSizeCutoff {
				smallRevs <- line[0:40]
			}
		}

<<<<<<< HEAD
=======
		cmd.Wait()
>>>>>>> 68dffe0e
		close(smallRevs)
	}()

	go func() {
		for r := range revs {
			cmd.Stdin.Write([]byte(r + "\n"))
		}
		cmd.Stdin.Close()
	}()

	return smallRevs, nil
}

// catFileBatch uses git cat-file --batch to get the object contents
// of a git object, given its sha1. The contents will be decoded into
// a Git LFS pointer. revs is a channel over which strings containing Git SHA1s
// will be sent. It returns a channel from which point.Pointers can be read.
func catFileBatch(revs chan string) (chan *WrappedPointer, error) {
	cmd, err := startCommand("git", "cat-file", "--batch")
	if err != nil {
		return nil, err
	}

	pointers := make(chan *WrappedPointer, chanBufSize)

	go func() {
		for {
			l, err := cmd.Stdout.ReadBytes('\n')
			if err != nil {
				break
			}

			// Line is formatted:
			// <sha1> <type> <size>
			fields := bytes.Fields(l)
			s, _ := strconv.Atoi(string(fields[2]))

			nbuf := make([]byte, s)
			_, err = io.ReadFull(cmd.Stdout, nbuf)
			if err != nil {
				break // Legit errors
			}

			p, err := DecodePointer(bytes.NewBuffer(nbuf))
			if err == nil {
				pointers <- &WrappedPointer{
					Sha1:    string(fields[0]),
					Size:    p.Size,
					Pointer: p,
				}
			}

			_, err = cmd.Stdout.ReadBytes('\n') // Extra \n inserted by cat-file
			if err != nil {
				break
			}
		}

		cmd.Wait()
		close(pointers)
	}()

	go func() {
		for r := range revs {
			cmd.Stdin.Write([]byte(r + "\n"))
		}
		cmd.Stdin.Close()
	}()

	return pointers, nil
}

type wrappedCmd struct {
	Stdin  io.WriteCloser
	Stdout *bufio.Reader
	*exec.Cmd
}

// startCommand starts up a command and creates a stdin pipe and a buffered
// stdout pipe, wrapped in a wrappedCmd. The stdout buffer will be of stdoutBufSize
// bytes.
func startCommand(command string, args ...string) (*wrappedCmd, error) {
	cmd := exec.Command(command, args...)
	stdout, err := cmd.StdoutPipe()
	if err != nil {
		return nil, err
	}

	stdin, err := cmd.StdinPipe()
	if err != nil {
		return nil, err
	}

	tracerx.Printf("run_command: %s %s", command, strings.Join(args, " "))
	if err := cmd.Start(); err != nil {
		return nil, err
	}

	return &wrappedCmd{stdin, bufio.NewReaderSize(stdout, stdoutBufSize), cmd}, nil
}

// An entry from ls-tree or rev-list including a blob sha and tree path
type TreeBlob struct {
	Sha1     string
	Filename string
}

// ScanTree takes a ref and returns a slice of WrappedPointer objects in the tree at that ref
// Differs from ScanRefs in that multiple files in the tree with the same content are all reported
func ScanTree(ref string) ([]*WrappedPointer, error) {
	start := time.Now()
	defer func() {
		tracerx.PerformanceSince("scan", start)
	}()

	// We don't use the nameMap approach here since that's imprecise when >1 file
	// can be using the same content
	treeShas, err := lsTreeBlobs(ref)
	if err != nil {
		return nil, err
	}

	pointerc, err := catFileBatchTree(treeShas)
	if err != nil {
		return nil, err
	}

	pointers := make([]*WrappedPointer, 0)
	for p := range pointerc {
		pointers = append(pointers, p)
	}

	return pointers, nil
}

// catFileBatchTree uses git cat-file --batch to get the object contents
// of a git object, given its sha1. The contents will be decoded into
// a Git LFS pointer. treeblobs is a channel over which blob entries
// will be sent. It returns a channel from which point.Pointers can be read.
func catFileBatchTree(treeblobs chan TreeBlob) (chan *WrappedPointer, error) {
	cmd, err := startCommand("git", "cat-file", "--batch")
	if err != nil {
		return nil, err
	}

	pointers := make(chan *WrappedPointer, chanBufSize)

	go func() {
		for t := range treeblobs {
			cmd.Stdin.Write([]byte(t.Sha1 + "\n"))
			l, err := cmd.Stdout.ReadBytes('\n')
			if err != nil {
				break
			}

			// Line is formatted:
			// <sha1> <type> <size>
			fields := bytes.Fields(l)
			s, _ := strconv.Atoi(string(fields[2]))

			nbuf := make([]byte, s)
			_, err = io.ReadFull(cmd.Stdout, nbuf)
			if err != nil {
				break // Legit errors
			}

			p, err := DecodePointer(bytes.NewBuffer(nbuf))
			if err == nil {
				pointers <- &WrappedPointer{
					Sha1:    string(fields[0]),
					Size:    p.Size,
					Pointer: p,
					Name:    t.Filename,
				}
			}

			_, err = cmd.Stdout.ReadBytes('\n') // Extra \n inserted by cat-file
			if err != nil {
				break
			}
		}

		cmd.Stdin.Close()
		cmd.Wait()
		close(pointers)
	}()

	return pointers, nil
}

// Use ls-tree at ref to find a list of candidate tree blobs which might be lfs files
// The returned channel will be sent these blobs which should be sent to catFileBatchTree
// for final check & conversion to Pointer
func lsTreeBlobs(ref string) (chan TreeBlob, error) {
	// Snapshot using ls-tree
	lsArgs := []string{"ls-tree",
		"-r",          // recurse
		"-l",          // report object size (we'll need this)
		"-z",          // null line termination
		"--full-tree", // start at the root regardless of where we are in it
		ref}

	cmd, err := startCommand("git", lsArgs...)
	if err != nil {
		return nil, err
	}

	cmd.Stdin.Close()

	blobs := make(chan TreeBlob, chanBufSize)

	go func() {
		parseLsTree(cmd.Stdout, blobs)
		cmd.Wait()
		close(blobs)
	}()

	return blobs, nil
}

func parseLsTree(reader io.Reader, output chan TreeBlob) {
	scanner := bufio.NewScanner(reader)
	scanner.Split(scanNullLines)
	for scanner.Scan() {
		line := scanner.Text()
		parts := strings.SplitN(line, "\t", 2)
		if len(parts) < 2 {
			continue
		}

		attrs := strings.SplitN(parts[0], " ", 4)
		if len(attrs) < 4 {
			continue
		}

		if attrs[1] != "blob" {
			continue
		}

		sz, err := strconv.ParseInt(strings.TrimSpace(attrs[3]), 10, 64)
		if err != nil {
			continue
		}

		if sz < blobSizeCutoff {
			sha1 := attrs[2]
			filename := parts[1]
			output <- TreeBlob{sha1, filename}
		}
	}
}

func scanNullLines(data []byte, atEOF bool) (advance int, token []byte, err error) {
	if atEOF && len(data) == 0 {
		return 0, nil, nil
	}

	if i := bytes.IndexByte(data, '\000'); i >= 0 {
		// We have a full null-terminated line.
		return i + 1, data[0:i], nil
	}

	// If we're at EOF, we have a final, non-terminated line. Return it.
	if atEOF {
		return len(data), data, nil
	}

	// Request more data.
	return 0, nil, nil
}

// ScanUnpushed scans history for all LFS pointers which have been added but not
// pushed to the named remote. remoteName can be left blank to mean 'any remote'
func ScanUnpushed(remoteName string) ([]*WrappedPointer, error) {

	start := time.Now()
	defer func() {
		tracerx.PerformanceSince("scan", start)
	}()

	pointerchan, err := ScanUnpushedToChan(remoteName)
	if err != nil {
		return nil, err
	}
	pointers := make([]*WrappedPointer, 0, 10)
	for p := range pointerchan {
		pointers = append(pointers, p)
	}
	return pointers, nil
}

// ScanPreviousVersions scans changes reachable from ref (commit) back to since.
// Returns pointers for *previous* versions that overlap that time. Does not
// return pointers which were still in use at ref (use ScanRef for that)
func ScanPreviousVersions(ref string, since time.Time) ([]*WrappedPointer, error) {
	start := time.Now()
	defer func() {
		tracerx.PerformanceSince("scan", start)
	}()

	pointerchan, err := ScanPreviousVersionsToChan(ref, since)
	if err != nil {
		return nil, err
	}
	pointers := make([]*WrappedPointer, 0, 10)
	for p := range pointerchan {
		pointers = append(pointers, p)
	}
	return pointers, nil

}

// ScanPreviousVersionsToChan scans changes reachable from ref (commit) back to since.
// Returns channel of pointers for *previous* versions that overlap that time. Does not
// include pointers which were still in use at ref (use ScanRefsToChan for that)
func ScanPreviousVersionsToChan(ref string, since time.Time) (chan *WrappedPointer, error) {
	return logPreviousSHAs(ref, since)
}

// ScanUnpushedToChan scans history for all LFS pointers which have been added but
// not pushed to the named remote. remoteName can be left blank to mean 'any remote'
// return progressively in a channel
func ScanUnpushedToChan(remoteName string) (chan *WrappedPointer, error) {
	logArgs := []string{"log",
		"--branches", "--tags", // include all locally referenced commits
		"--not"} // but exclude everything that comes after

	if len(remoteName) == 0 {
		logArgs = append(logArgs, "--remotes")
	} else {
		logArgs = append(logArgs, fmt.Sprintf("--remotes=%v", remoteName))
	}
	// Add standard search args to find lfs references
	logArgs = append(logArgs, logLfsSearchArgs...)

	cmd, err := startCommand("git", logArgs...)
	if err != nil {
		return nil, err
	}

	cmd.Stdin.Close()

	pchan := make(chan *WrappedPointer, chanBufSize)

	go func() {
		parseLogOutputToPointers(cmd.Stdout, LogDiffAdditions, nil, nil, pchan)
		cmd.Wait()
	}()

	return pchan, nil

}

// logPreviousVersions scans history for all previous versions of LFS pointers
// from 'since' up to (but not including) the final state at ref
func logPreviousSHAs(ref string, since time.Time) (chan *WrappedPointer, error) {
	logArgs := []string{"log",
		fmt.Sprintf("--since=%v", git.FormatGitDate(since)),
	}
	// Add standard search args to find lfs references
	logArgs = append(logArgs, logLfsSearchArgs...)
	// ending at ref
	logArgs = append(logArgs, ref)

	cmd, err := startCommand("git", logArgs...)
	if err != nil {
		return nil, err
	}

	cmd.Stdin.Close()

	pchan := make(chan *WrappedPointer, chanBufSize)

	// we pull out deletions, since we want the previous SHAs at commits in the range
	// this means we pick up all previous versions that could have been checked
	// out in the date range, not just if the commit which *introduced* them is in the range
	go func() {
		parseLogOutputToPointers(cmd.Stdout, LogDiffDeletions, nil, nil, pchan)
		cmd.Wait()
	}()

	return pchan, nil

}

// When scanning diffs e.g. parseLogOutputToPointers, which direction of diff to include
// data from, i.e. '+' or '-'. Depending on what you're scanning for either might be useful
type LogDiffDirection byte

const (
	LogDiffAdditions = LogDiffDirection('+') // include '+' diffs
	LogDiffDeletions = LogDiffDirection('-') // include '-' diffs
)

// parseLogOutputToPointers parses log output formatted as per logLfsSearchArgs & return pointers
// log: a stream of output from git log with at least logLfsSearchArgs specified
// dir: whether to include results from + or - diffs
// includePaths, excludePaths: filter the results by filename
// results: a channel which will receive the pointers
func parseLogOutputToPointers(log io.Reader, dir LogDiffDirection,
	includePaths, excludePaths []string, results chan *WrappedPointer) {

	// For each commit we'll get something like this:
	/*
		lfs-commit-sha: 60fde3d23553e10a55e2a32ed18c20f65edd91e7 e2eaf1c10b57da7b98eb5d722ec5912ddeb53ea1

		diff --git a/1D_Noise.png b/1D_Noise.png
		new file mode 100644
		index 0000000..2622b4a
		--- /dev/null
		+++ b/1D_Noise.png
		@@ -0,0 +1,3 @@
		+version https://git-lfs.github.com/spec/v1
		+oid sha256:f5d84da40ab1f6aa28df2b2bf1ade2cdcd4397133f903c12b4106641b10e1ed6
		+size 1289
	*/
	// There can be multiple diffs per commit (multiple binaries)
	// Also when a binary is changed the diff will include a '-' line for the old SHA

	// Define regexes to capture commit & diff headers
	commitHeaderRegex := regexp.MustCompile(`^lfs-commit-sha: ([A-Fa-f0-9]{40})(?: ([A-Fa-f0-9]{40}))*`)
	fileHeaderRegex := regexp.MustCompile(`diff --git a\/(.+?)\s+b\/(.+)`)
	fileMergeHeaderRegex := regexp.MustCompile(`diff --cc (.+)`)
	pointerDataRegex := regexp.MustCompile(`^([\+\- ])(version https://git-lfs|oid sha256|size|ext-).*$`)
	var pointerData bytes.Buffer
	var currentFilename string
	currentFileIncluded := true

	// Utility func used at several points below (keep in narrow scope)
	finishLastPointer := func() {
		if pointerData.Len() > 0 {
			if currentFileIncluded {
				p, err := DecodePointer(&pointerData)
				if err == nil {
					results <- &WrappedPointer{Name: currentFilename, Size: p.Size, Pointer: p}
				} else {
					tracerx.Printf("Unable to parse pointer from log: %v", err)
				}
			}
			pointerData.Reset()
		}
	}

	scanner := bufio.NewScanner(log)
	for scanner.Scan() {
		line := scanner.Text()
		if match := commitHeaderRegex.FindStringSubmatch(line); match != nil {
			// Currently we're not pulling out commit groupings, but could if we wanted
			// This just acts as a delimiter for finishing a multiline pointer
			finishLastPointer()

		} else if match := fileHeaderRegex.FindStringSubmatch(line); match != nil {
			// Finding a regular file header
			finishLastPointer()
			// Pertinent file name depends on whether we're listening to additions or removals
			if dir == LogDiffAdditions {
				currentFilename = match[2]
			} else {
				currentFilename = match[1]
			}
			currentFileIncluded = FilenamePassesIncludeExcludeFilter(currentFilename, includePaths, excludePaths)
		} else if match := fileMergeHeaderRegex.FindStringSubmatch(line); match != nil {
			// Git merge file header is a little different, only one file
			finishLastPointer()
			currentFilename = match[1]
			currentFileIncluded = FilenamePassesIncludeExcludeFilter(currentFilename, includePaths, excludePaths)
		} else if currentFileIncluded {
			if match := pointerDataRegex.FindStringSubmatch(line); match != nil {
				// An LFS pointer data line
				// Include only the entirety of one side of the diff
				// -U3 will ensure we always get all of it, even if only
				// the SHA changed (version & size the same)
				changeType := match[1][0]
				// Always include unchanged context lines (normally just the version line)
				if LogDiffDirection(changeType) == dir || changeType == ' ' {
					// Must skip diff +/- marker
					pointerData.WriteString(line[1:])
					pointerData.WriteString("\n") // newline was stripped off by scanner
				}
			}
		}
	}
	// Final pointer if in progress
	finishLastPointer()

	close(results)

}<|MERGE_RESOLUTION|>--- conflicted
+++ resolved
@@ -394,10 +394,7 @@
 			}
 		}
 
-<<<<<<< HEAD
-=======
 		cmd.Wait()
->>>>>>> 68dffe0e
 		close(smallRevs)
 	}()
 
